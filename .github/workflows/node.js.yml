# Example: .github/workflows/node.js.yml

# Name of the workflow
name: Node.js CI

# Specifies when the workflow should be triggered
on:
  # Triggers the workflow on 'push' events to the 'main' branch
  push:
    branches: [main]
  # Also triggers the workflow on 'pull_request' events targeting the 'main' branch
  pull_request:
    branches: [main]

# Defines the jobs that the workflow will execute
jobs:
  # Job identifier, can be any name (here it's 'build')
  build:
    runs-on: ubuntu-latest

    # Strategy for running the jobs - this section is useful for testing across multiple environments
    strategy:
<<<<<<< HEAD
    # A matrix build strategy to test against multiple versions of Node.js
    matrix:
        node-version: [12.x, 14.x, 16.x]
=======
      matrix:
        node-version: [16.x]
>>>>>>> 1bc3a0f6

    # Steps represent a sequence of tasks that will be executed as part of the job
    steps:
      - name: Checkout code
        uses: actions/checkout@v2

      - name: Use Node.js ${{ matrix.node-version }}
        uses: actions/setup-node@v1
        with:
          node-version: ${{ matrix.node-version }}

      - name: Install dependencies
        run: npm ci

      - name: Build project
        run: npm run build --if-present

<<<<<<< HEAD
    - # Runs tests as defined in the project's package.json
    run: npm test

    - name: Run Linter
    run: npx eslint .
    # 'npx eslint .' runs the ESLint tool on all the files in your repository.
    # ESLint is a static code analysis tool used to identify problematic patterns in JavaScript code.
    - name: Cache Node Modules
    uses: actions/cache@v2
    with:
        path: ~/.npm
        key: ${{" runner.os "}}-node-${{" hashFiles('**/package-lock.json') "}}
        restore-keys: |
        ${{" runner.os "}}-node-
    # This snippet caches the installed node modules based on the hash of the 'package-lock.json' file.
    # It helps in speeding up the installation process by reusing the cached modules when the 'package-lock.json' file hasn't changed.
=======
     # - name: Run tests
     #   run: npm test
>>>>>>> 1bc3a0f6
<|MERGE_RESOLUTION|>--- conflicted
+++ resolved
@@ -20,14 +20,9 @@
 
     # Strategy for running the jobs - this section is useful for testing across multiple environments
     strategy:
-<<<<<<< HEAD
     # A matrix build strategy to test against multiple versions of Node.js
     matrix:
-        node-version: [12.x, 14.x, 16.x]
-=======
-      matrix:
-        node-version: [16.x]
->>>>>>> 1bc3a0f6
+        node-version: [14.x, 16.x]
 
     # Steps represent a sequence of tasks that will be executed as part of the job
     steps:
@@ -45,7 +40,6 @@
       - name: Build project
         run: npm run build --if-present
 
-<<<<<<< HEAD
     - # Runs tests as defined in the project's package.json
     run: npm test
 
@@ -61,8 +55,4 @@
         restore-keys: |
         ${{" runner.os "}}-node-
     # This snippet caches the installed node modules based on the hash of the 'package-lock.json' file.
-    # It helps in speeding up the installation process by reusing the cached modules when the 'package-lock.json' file hasn't changed.
-=======
-     # - name: Run tests
-     #   run: npm test
->>>>>>> 1bc3a0f6
+    # It helps in speeding up the installation process by reusing the cached modules when the 'package-lock.json' file hasn't changed.